--- conflicted
+++ resolved
@@ -69,17 +69,17 @@
             if (e && e.data && e.data.wasmurl) {
                 loadLibAV(e.data.wasmurl).then(function (lib) {
                    libav = lib;
-                   libav.onwrite = function (name, pos, buf) {
+                   libav.onwrite = function(name, pos, buf) {
                         /* We have to buf.slice(0) so we don't duplicate the entire heap just
                          * to get one part of it in postMessage */
                         buf = buf.slice(0);
                         postMessage(["onwrite", "onwrite", true, [name, pos, buf]], [buf.buffer]);
                     };
 
-                    libav.onblockread = function(name, pos) {
-                        postMessage(["onblockread", "onblockread", true, [name, pos]]);
+                    libav.onblockread = function(name, pos, len) {
+                        postMessage(["onblockread", "onblockread", true, [name, pos, len]]);
                     };
-                    postMessage(['onready', 'onready', true, null]);
+                    postMessage(["onready", "onready", true, null]);
                 }).catch(function (ex) {
                     console.log('Loading LibAV failed' + '\n' + ex.stack);
                 });
@@ -113,21 +113,4 @@
 
             }
         };
-<<<<<<< HEAD
-=======
-
-        libav.onwrite = function(name, pos, buf) {
-            /* We have to buf.slice(0) so we don't duplicate the entire heap just
-             * to get one part of it in postMessage */
-            buf = buf.slice(0);
-            postMessage(["onwrite", "onwrite", true, [name, pos, buf]], [buf.buffer]);
-        };
-
-        libav.onblockread = function(name, pos, len) {
-            postMessage(["onblockread", "onblockread", true, [name, pos, len]]);
-        };
-
-        postMessage(["onready", "onready", true, null]);
-    });
->>>>>>> 95dc10fa
 }