/*
 * Copyright (C) 2019-2023 Yahweasel
 *
 * Permission to use, copy, modify, and/or distribute this software for any
 * purpose with or without fee is hereby granted.
 *
 * THE SOFTWARE IS PROVIDED "AS IS" AND THE AUTHOR DISCLAIMS ALL WARRANTIES
 * WITH REGARD TO THIS SOFTWARE INCLUDING ALL IMPLIED WARRANTIES OF
 * MERCHANTABILITY AND FITNESS. IN NO EVENT SHALL THE AUTHOR BE LIABLE FOR ANY
 * SPECIAL, DIRECT, INDIRECT, OR CONSEQUENTIAL DAMAGES OR ANY DAMAGES
 * WHATSOEVER RESULTING FROM LOSS OF USE, DATA OR PROFITS, WHETHER IN AN ACTION
 * OF CONTRACT, NEGLIGENCE OR OTHER TORTIOUS ACTION, ARISING OUT OF OR IN
 * CONNECTION WITH THE USE OR PERFORMANCE OF THIS SOFTWARE.
 */

<<<<<<< HEAD
if (typeof LibAV !== "undefined" && LibAV.wasmurl){
    (globalThis || window || self).LibAVFactoryAsync = new Promise(function (resolve, reject) {   
            var initialFactory = LibAVFactory;
            fetch(LibAV.wasmurl).then(function (response) {
            if (!response['ok']) {
               throw ("failed to load wasm binary file at '" + LibAV.wasmurl + "'");
            }
            return response['arrayBuffer']();
        }).then(function (binary) {
            resolve (function () { 
                return initialFactory({ wasmBinary: binary });
            });
        }).catch(function (error) {
            reject(error);
        });
  });
}

if (typeof importScripts !== "undefined" && (typeof LibAV === "undefined" /* || !LibAV.nolibavworker*/)) {
    // We're a WebWorker, so arrange messages
    var loadLibAV = function (wasmurl) {
        return new Promise(function (response, reject) {
            fetch(wasmurl).then(function (response) {
                if (!response['ok']) {
                    throw ("failed to load wasm binary file at '" + wasmurl + "'");
                }
                return response['arrayBuffer']();
            }).then(function (wasmBinary) {
                return LibAVFactory({ wasmBinary: wasmBinary });
            }).then(function (libav) {
                response(libav);
            }).catch(function (error) {
                reject(error);
            });
        });
    };   
    var libav;
    onmessage = function (e) {
            if (e && e.data && e.data.wasmurl) {
                loadLibAV(e.data.wasmurl).then(function (lib) {
                   libav = lib;
                   libav.onwrite = function (name, pos, buf) {
                        /* We have to buf.slice(0) so we don't duplicate the entire heap just
                         * to get one part of it in postMessage */
                        buf = buf.slice(0);
                        postMessage(["onwrite", "onwrite", true, [name, pos, buf]], [buf.buffer]);
                    };

                    libav.onblockread = function(name, pos) {
                        postMessage(["onblockread", "onblockread", true, [name, pos]]);
                    };
                    postMessage(['onready', 'onready', true, null]);
                }).catch(function (ex) {
                    console.log('Loading LibAV failed' + '\n' + ex.stack);
                });
                return;
            } 
=======
if (/* We're in a worker */
    typeof importScripts !== "undefined" &&

    /* We haven't explicitly been requested not to load */
    (typeof LibAV === "undefined" || !LibAV.nolibavworker) &&

    /* We're not being loaded as a thread */
    typeof Module === "undefined"
    ) {

    // We're the primary code for this worker
    LibAVFactory().then(function(libav) {
        onmessage = function(e) {
>>>>>>> 0d38eea6
            var id = e.data[0];
            var fun = e.data[1];
            var args = e.data.slice(2);
            var ret = void 0;
            var succ = true;
            try {
                ret = libav[fun].apply(libav, args);
            } catch (ex) {
                succ = false;
                ret = ex.toString() + "\n" + ex.stack;
            }
            if (succ && typeof ret === "object" && ret !== null && ret.then) {
                // Let the promise resolve
                ret.then(function(res) {
                    ret = res;
                }).catch(function(ex) {
                    succ = false;
                    ret = ex.toString() + "\n" + ex.stack;
                }).then(function() {
                    postMessage([id, fun, succ, ret]);
                });

            } else {
                postMessage([id, fun, succ, ret]);

            }
        };
}<|MERGE_RESOLUTION|>--- conflicted
+++ resolved
@@ -13,7 +13,6 @@
  * CONNECTION WITH THE USE OR PERFORMANCE OF THIS SOFTWARE.
  */
 
-<<<<<<< HEAD
 if (typeof LibAV !== "undefined" && LibAV.wasmurl){
     (globalThis || window || self).LibAVFactoryAsync = new Promise(function (resolve, reject) {   
             var initialFactory = LibAVFactory;
@@ -32,8 +31,16 @@
   });
 }
 
-if (typeof importScripts !== "undefined" && (typeof LibAV === "undefined" /* || !LibAV.nolibavworker*/)) {
-    // We're a WebWorker, so arrange messages
+if (/* We're in a worker */
+    typeof importScripts !== "undefined" &&
+    /* CHORE: Test the following code beforre merge */
+    /* We haven't explicitly been requested not to load */
+    (typeof LibAV === "undefined" || !LibAV.nolibavworker) &&
+
+    /* We're not being loaded as a thread */
+    typeof Module === "undefined"
+    ) {
+    // We're the primary code for this worker
     var loadLibAV = function (wasmurl) {
         return new Promise(function (response, reject) {
             fetch(wasmurl).then(function (response) {
@@ -71,21 +78,7 @@
                 });
                 return;
             } 
-=======
-if (/* We're in a worker */
-    typeof importScripts !== "undefined" &&
 
-    /* We haven't explicitly been requested not to load */
-    (typeof LibAV === "undefined" || !LibAV.nolibavworker) &&
-
-    /* We're not being loaded as a thread */
-    typeof Module === "undefined"
-    ) {
-
-    // We're the primary code for this worker
-    LibAVFactory().then(function(libav) {
-        onmessage = function(e) {
->>>>>>> 0d38eea6
             var id = e.data[0];
             var fun = e.data[1];
             var args = e.data.slice(2);
